"""Update coordinator and WebSocket listener(s) for the Bang & Olufsen integration."""

from __future__ import annotations

import logging

from mozart_api.models import (
    PlaybackContentMetadata,
    PlaybackError,
    PlaybackProgress,
    RenderingState,
    SoftwareUpdateState,
    Source,
    VolumeState,
    WebsocketNotificationTag,
)
from mozart_api.mozart_client import MozartClient

from homeassistant.config_entries import ConfigEntry
from homeassistant.core import HomeAssistant
from homeassistant.helpers import device_registry as dr
from homeassistant.helpers.dispatcher import async_dispatcher_send
from homeassistant.util.enum import try_parse_enum

from .const import (
    BANG_OLUFSEN_WEBSOCKET_EVENT,
    CONNECTION_STATUS,
    WebsocketNotification,
)
from .entity import BangOlufsenBase
from .util import get_device

_LOGGER = logging.getLogger(__name__)


class BangOlufsenWebsocket(BangOlufsenBase):
    """The WebSocket listeners."""

    def __init__(
        self, hass: HomeAssistant, entry: ConfigEntry, client: MozartClient
    ) -> None:
        """Initialize the WebSocket listeners."""

        BangOlufsenBase.__init__(self, entry, client)

        self.hass = hass
        self._device = get_device(hass, self._unique_id)

        # WebSocket callbacks
        self._client.get_notification_notifications(self.on_notification_notification)
        self._client.get_on_connection_lost(self.on_connection_lost)
        self._client.get_on_connection(self.on_connection)
        self._client.get_playback_error_notifications(
            self.on_playback_error_notification
        )
        self._client.get_playback_metadata_notifications(
            self.on_playback_metadata_notification
        )
        self._client.get_playback_progress_notifications(
            self.on_playback_progress_notification
        )
        self._client.get_playback_state_notifications(
            self.on_playback_state_notification
        )
        self._client.get_software_update_state_notifications(
            self.on_software_update_state
        )
        self._client.get_source_change_notifications(self.on_source_change_notification)
        self._client.get_volume_notifications(self.on_volume_notification)

        # Used for firing events and debugging
        self._client.get_all_notifications_raw(self.on_all_notifications_raw)

    def _update_connection_status(self) -> None:
        """Update all entities of the connection status."""
        async_dispatcher_send(
            self.hass,
            f"{self._unique_id}_{CONNECTION_STATUS}",
            self._client.websocket_connected,
        )

    def on_connection(self) -> None:
        """Handle WebSocket connection made."""
        _LOGGER.debug("Connected to the %s notification channel", self.entry.title)
        self._update_connection_status()

    def on_connection_lost(self) -> None:
        """Handle WebSocket connection lost."""
        _LOGGER.error("Lost connection to the %s", self.entry.title)
        self._update_connection_status()

    def on_notification_notification(
        self, notification: WebsocketNotificationTag
    ) -> None:
        """Send notification dispatch."""
<<<<<<< HEAD

        if notification.value:
            if WebsocketNotification.BEOLINK.value in notification.value:
                async_dispatcher_send(
                    self.hass,
                    f"{self._unique_id}_{WebsocketNotification.BEOLINK}",
                )
            elif notification.value is WebsocketNotification.CONFIGURATION.value:
                async_dispatcher_send(
                    self.hass,
                    f"{self._unique_id}_{WebsocketNotification.CONFIGURATION}",
                )
            elif notification.value is WebsocketNotification.REMOTE_MENU_CHANGED.value:
                async_dispatcher_send(
                    self.hass,
                    f"{self._unique_id}_{WebsocketNotification.REMOTE_MENU_CHANGED}",
                )
=======
        # Try to match the notification type with available WebsocketNotification members
        notification_type = try_parse_enum(WebsocketNotification, notification.value)

        if notification_type in (
            WebsocketNotification.BEOLINK_PEERS,
            WebsocketNotification.BEOLINK_LISTENERS,
            WebsocketNotification.BEOLINK_AVAILABLE_LISTENERS,
        ):
            async_dispatcher_send(
                self.hass,
                f"{self._unique_id}_{WebsocketNotification.BEOLINK}",
            )
        elif notification_type is WebsocketNotification.REMOTE_MENU_CHANGED:
            async_dispatcher_send(
                self.hass,
                f"{self._unique_id}_{WebsocketNotification.REMOTE_MENU_CHANGED}",
            )
>>>>>>> 3601c531

    def on_playback_error_notification(self, notification: PlaybackError) -> None:
        """Send playback_error dispatch."""
        async_dispatcher_send(
            self.hass,
            f"{self._unique_id}_{WebsocketNotification.PLAYBACK_ERROR}",
            notification,
        )

    def on_playback_metadata_notification(
        self, notification: PlaybackContentMetadata
    ) -> None:
        """Send playback_metadata dispatch."""
        async_dispatcher_send(
            self.hass,
            f"{self._unique_id}_{WebsocketNotification.PLAYBACK_METADATA}",
            notification,
        )

    def on_playback_progress_notification(self, notification: PlaybackProgress) -> None:
        """Send playback_progress dispatch."""
        async_dispatcher_send(
            self.hass,
            f"{self._unique_id}_{WebsocketNotification.PLAYBACK_PROGRESS}",
            notification,
        )

    def on_playback_state_notification(self, notification: RenderingState) -> None:
        """Send playback_state dispatch."""
        async_dispatcher_send(
            self.hass,
            f"{self._unique_id}_{WebsocketNotification.PLAYBACK_STATE}",
            notification,
        )

    def on_source_change_notification(self, notification: Source) -> None:
        """Send source_change dispatch."""
        async_dispatcher_send(
            self.hass,
            f"{self._unique_id}_{WebsocketNotification.SOURCE_CHANGE}",
            notification,
        )

    def on_volume_notification(self, notification: VolumeState) -> None:
        """Send volume dispatch."""
        async_dispatcher_send(
            self.hass,
            f"{self._unique_id}_{WebsocketNotification.VOLUME}",
            notification,
        )

    async def on_software_update_state(self, notification: SoftwareUpdateState) -> None:
        """Check device sw version."""
        software_status = await self._client.get_softwareupdate_status()

        # Update the HA device if the sw version does not match
        if software_status.software_version != self._device.sw_version:
            device_registry = dr.async_get(self.hass)

            device_registry.async_update_device(
                device_id=self._device.id,
                sw_version=software_status.software_version,
            )

    def on_all_notifications_raw(self, notification: dict) -> None:
        """Receive all notifications."""

        # Add the device_id and serial_number to the notification
        notification["device_id"] = self._device.id
        notification["serial_number"] = int(self._unique_id)

        _LOGGER.debug("%s", notification)
        self.hass.bus.async_fire(BANG_OLUFSEN_WEBSOCKET_EVENT, notification)<|MERGE_RESOLUTION|>--- conflicted
+++ resolved
@@ -93,25 +93,6 @@
         self, notification: WebsocketNotificationTag
     ) -> None:
         """Send notification dispatch."""
-<<<<<<< HEAD
-
-        if notification.value:
-            if WebsocketNotification.BEOLINK.value in notification.value:
-                async_dispatcher_send(
-                    self.hass,
-                    f"{self._unique_id}_{WebsocketNotification.BEOLINK}",
-                )
-            elif notification.value is WebsocketNotification.CONFIGURATION.value:
-                async_dispatcher_send(
-                    self.hass,
-                    f"{self._unique_id}_{WebsocketNotification.CONFIGURATION}",
-                )
-            elif notification.value is WebsocketNotification.REMOTE_MENU_CHANGED.value:
-                async_dispatcher_send(
-                    self.hass,
-                    f"{self._unique_id}_{WebsocketNotification.REMOTE_MENU_CHANGED}",
-                )
-=======
         # Try to match the notification type with available WebsocketNotification members
         notification_type = try_parse_enum(WebsocketNotification, notification.value)
 
@@ -124,12 +105,16 @@
                 self.hass,
                 f"{self._unique_id}_{WebsocketNotification.BEOLINK}",
             )
+        elif notification_type is WebsocketNotification.CONFIGURATION:
+            async_dispatcher_send(
+                self.hass,
+                f"{self._unique_id}_{WebsocketNotification.CONFIGURATION}",
+            )
         elif notification_type is WebsocketNotification.REMOTE_MENU_CHANGED:
             async_dispatcher_send(
                 self.hass,
                 f"{self._unique_id}_{WebsocketNotification.REMOTE_MENU_CHANGED}",
             )
->>>>>>> 3601c531
 
     def on_playback_error_notification(self, notification: PlaybackError) -> None:
         """Send playback_error dispatch."""
