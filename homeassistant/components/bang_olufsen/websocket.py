"""Update coordinator and WebSocket listener(s) for the Bang & Olufsen integration."""

from __future__ import annotations

import logging

from mozart_api.models import (
    PlaybackContentMetadata,
    PlaybackError,
    PlaybackProgress,
    RenderingState,
    SoftwareUpdateState,
    Source,
    VolumeState,
    WebsocketNotificationTag,
)
from mozart_api.mozart_client import MozartClient

from homeassistant.config_entries import ConfigEntry
from homeassistant.core import HomeAssistant
from homeassistant.helpers import device_registry as dr
from homeassistant.helpers.dispatcher import async_dispatcher_send

from .const import (
    BANG_OLUFSEN_WEBSOCKET_EVENT,
    CONNECTION_STATUS,
    WebsocketNotification,
)
from .entity import BangOlufsenBase
from .util import get_device

_LOGGER = logging.getLogger(__name__)


class BangOlufsenWebsocket(BangOlufsenBase):
    """The WebSocket listeners."""

    def __init__(
        self, hass: HomeAssistant, entry: ConfigEntry, client: MozartClient
    ) -> None:
        """Initialize the WebSocket listeners."""

        BangOlufsenBase.__init__(self, entry, client)

        self.hass = hass
        self._device = get_device(hass, self._unique_id)

        # WebSocket callbacks
        self._client.get_notification_notifications(self.on_notification_notification)
        self._client.get_on_connection_lost(self.on_connection_lost)
        self._client.get_on_connection(self.on_connection)
        self._client.get_playback_error_notifications(
            self.on_playback_error_notification
        )
        self._client.get_playback_metadata_notifications(
            self.on_playback_metadata_notification
        )
        self._client.get_playback_progress_notifications(
            self.on_playback_progress_notification
        )
        self._client.get_playback_state_notifications(
            self.on_playback_state_notification
        )
        self._client.get_software_update_state_notifications(
            self.on_software_update_state
        )
        self._client.get_source_change_notifications(self.on_source_change_notification)
        self._client.get_volume_notifications(self.on_volume_notification)

        # Used for firing events and debugging
        self._client.get_all_notifications_raw(self.on_all_notifications_raw)

    def _update_connection_status(self) -> None:
        """Update all entities of the connection status."""
        async_dispatcher_send(
            self.hass,
            f"{self._unique_id}_{CONNECTION_STATUS}",
            self._client.websocket_connected,
        )

    def on_connection(self) -> None:
        """Handle WebSocket connection made."""
        _LOGGER.debug("Connected to the %s notification channel", self.entry.title)
        self._update_connection_status()

    def on_connection_lost(self) -> None:
        """Handle WebSocket connection lost."""
        _LOGGER.error("Lost connection to the %s", self.entry.title)
        self._update_connection_status()

    def on_notification_notification(
        self, notification: WebsocketNotificationTag
    ) -> None:
        """Send notification dispatch."""

        if notification.value:
<<<<<<< HEAD
            if WEBSOCKET_NOTIFICATION.BEOLINK.value in notification.value:
                async_dispatcher_send(
                    self.hass,
                    f"{self._unique_id}_{WEBSOCKET_NOTIFICATION.BEOLINK}",
                )
            elif notification.value is WEBSOCKET_NOTIFICATION.CONFIGURATION.value:
                async_dispatcher_send(
                    self.hass,
                    f"{self._unique_id}_{WEBSOCKET_NOTIFICATION.CONFIGURATION}",
                )
            elif notification.value is WEBSOCKET_NOTIFICATION.REMOTE_MENU_CHANGED.value:
=======
            if WebsocketNotification.REMOTE_MENU_CHANGED in notification.value:
>>>>>>> 7c4747bb
                async_dispatcher_send(
                    self.hass,
                    f"{self._unique_id}_{WebsocketNotification.REMOTE_MENU_CHANGED}",
                )

    def on_playback_error_notification(self, notification: PlaybackError) -> None:
        """Send playback_error dispatch."""
        async_dispatcher_send(
            self.hass,
            f"{self._unique_id}_{WebsocketNotification.PLAYBACK_ERROR}",
            notification,
        )

    def on_playback_metadata_notification(
        self, notification: PlaybackContentMetadata
    ) -> None:
        """Send playback_metadata dispatch."""
        async_dispatcher_send(
            self.hass,
            f"{self._unique_id}_{WebsocketNotification.PLAYBACK_METADATA}",
            notification,
        )

    def on_playback_progress_notification(self, notification: PlaybackProgress) -> None:
        """Send playback_progress dispatch."""
        async_dispatcher_send(
            self.hass,
            f"{self._unique_id}_{WebsocketNotification.PLAYBACK_PROGRESS}",
            notification,
        )

    def on_playback_state_notification(self, notification: RenderingState) -> None:
        """Send playback_state dispatch."""
        async_dispatcher_send(
            self.hass,
            f"{self._unique_id}_{WebsocketNotification.PLAYBACK_STATE}",
            notification,
        )

    def on_source_change_notification(self, notification: Source) -> None:
        """Send source_change dispatch."""
        async_dispatcher_send(
            self.hass,
            f"{self._unique_id}_{WebsocketNotification.SOURCE_CHANGE}",
            notification,
        )

    def on_volume_notification(self, notification: VolumeState) -> None:
        """Send volume dispatch."""
        async_dispatcher_send(
            self.hass,
            f"{self._unique_id}_{WebsocketNotification.VOLUME}",
            notification,
        )

    async def on_software_update_state(self, notification: SoftwareUpdateState) -> None:
        """Check device sw version."""
        software_status = await self._client.get_softwareupdate_status()

        # Update the HA device if the sw version does not match
        if not self._device:
            self._device = get_device(self.hass, self._unique_id)

        assert self._device

        if software_status.software_version != self._device.sw_version:
            device_registry = dr.async_get(self.hass)

            device_registry.async_update_device(
                device_id=self._device.id,
                sw_version=software_status.software_version,
            )

    def on_all_notifications_raw(self, notification: dict) -> None:
        """Receive all notifications."""
        if not self._device:
            self._device = get_device(self.hass, self._unique_id)

        assert self._device

        # Add the device_id and serial_number to the notification
        notification["device_id"] = self._device.id
        notification["serial_number"] = int(self._unique_id)

        self.hass.bus.async_fire(BANG_OLUFSEN_WEBSOCKET_EVENT, notification)<|MERGE_RESOLUTION|>--- conflicted
+++ resolved
@@ -94,21 +94,17 @@
         """Send notification dispatch."""
 
         if notification.value:
-<<<<<<< HEAD
-            if WEBSOCKET_NOTIFICATION.BEOLINK.value in notification.value:
+            if WebsocketNotification.BEOLINK.value in notification.value:
                 async_dispatcher_send(
                     self.hass,
-                    f"{self._unique_id}_{WEBSOCKET_NOTIFICATION.BEOLINK}",
+                    f"{self._unique_id}_{WebsocketNotification.BEOLINK}",
                 )
-            elif notification.value is WEBSOCKET_NOTIFICATION.CONFIGURATION.value:
+            elif notification.value is WebsocketNotification.CONFIGURATION.value:
                 async_dispatcher_send(
                     self.hass,
-                    f"{self._unique_id}_{WEBSOCKET_NOTIFICATION.CONFIGURATION}",
+                    f"{self._unique_id}_{WebsocketNotification.CONFIGURATION}",
                 )
-            elif notification.value is WEBSOCKET_NOTIFICATION.REMOTE_MENU_CHANGED.value:
-=======
-            if WebsocketNotification.REMOTE_MENU_CHANGED in notification.value:
->>>>>>> 7c4747bb
+            elif notification.value is WebsocketNotification.REMOTE_MENU_CHANGED.value:
                 async_dispatcher_send(
                     self.hass,
                     f"{self._unique_id}_{WebsocketNotification.REMOTE_MENU_CHANGED}",
