"""Media player entity for the Bang & Olufsen integration."""

from __future__ import annotations

from collections.abc import Callable
import json
import logging
from typing import TYPE_CHECKING, Any, cast

from mozart_api import __version__ as MOZART_API_VERSION
from mozart_api.exceptions import ApiException, NotFoundException
from mozart_api.models import (
    Action,
    Art,
    BeolinkLeader,
    ListeningModeProps,
    ListeningModeRef,
    OverlayPlayRequest,
    OverlayPlayRequestTextToSpeechTextToSpeech,
    PlaybackContentMetadata,
    PlaybackError,
    PlaybackProgress,
    PlayQueueItem,
    PlayQueueItemType,
    RenderingState,
    SceneProperties,
    SoftwareUpdateState,
    SoftwareUpdateStatus,
    Source,
    Uri,
    UserFlow,
    VolumeLevel,
    VolumeMute,
    VolumeState,
)
from mozart_api.mozart_client import MozartClient, get_highest_resolution_artwork
import voluptuous as vol

from homeassistant.components import media_source
from homeassistant.components.media_player import (
    ATTR_MEDIA_EXTRA,
    BrowseMedia,
    MediaPlayerDeviceClass,
    MediaPlayerEntity,
    MediaPlayerEntityFeature,
    MediaPlayerState,
    MediaType,
    async_process_play_media_url,
)
from homeassistant.config_entries import ConfigEntry
from homeassistant.const import CONF_MODEL, Platform
from homeassistant.core import HomeAssistant, callback
from homeassistant.exceptions import HomeAssistantError, ServiceValidationError
from homeassistant.helpers import (
    config_validation as cv,
    device_registry as dr,
    entity_registry as er,
)
from homeassistant.helpers.device_registry import DeviceEntry, DeviceInfo
from homeassistant.helpers.dispatcher import async_dispatcher_connect
from homeassistant.helpers.entity_platform import (
    AddEntitiesCallback,
    async_get_current_platform,
)
from homeassistant.util.dt import utcnow

from . import BangOlufsenData
from .const import (
    BANG_OLUFSEN_STATES,
    CONF_BEOLINK_JID,
    CONNECTION_STATUS,
    DOMAIN,
    FALLBACK_SOURCES,
    HIDDEN_SOURCE_IDS,
    VALID_MEDIA_TYPES,
    BangOlufsenMediaType,
    BangOlufsenSource,
    WebsocketNotification,
)
from .entity import BangOlufsenEntity
from .util import get_serial_number_from_jid

_LOGGER = logging.getLogger(__name__)

BANG_OLUFSEN_FEATURES = (
    MediaPlayerEntityFeature.BROWSE_MEDIA
    | MediaPlayerEntityFeature.CLEAR_PLAYLIST
    | MediaPlayerEntityFeature.GROUPING
    | MediaPlayerEntityFeature.MEDIA_ANNOUNCE
    | MediaPlayerEntityFeature.NEXT_TRACK
    | MediaPlayerEntityFeature.PAUSE
    | MediaPlayerEntityFeature.PLAY
    | MediaPlayerEntityFeature.PLAY_MEDIA
    | MediaPlayerEntityFeature.PREVIOUS_TRACK
    | MediaPlayerEntityFeature.SEEK
    | MediaPlayerEntityFeature.SELECT_SOURCE
    | MediaPlayerEntityFeature.STOP
    | MediaPlayerEntityFeature.TURN_OFF
    | MediaPlayerEntityFeature.VOLUME_MUTE
    | MediaPlayerEntityFeature.VOLUME_SET
    | MediaPlayerEntityFeature.SELECT_SOUND_MODE
)


async def async_setup_entry(
    hass: HomeAssistant,
    config_entry: ConfigEntry,
    async_add_entities: AddEntitiesCallback,
) -> None:
    """Set up a Media Player entity from config entry."""
    data: BangOlufsenData = hass.data[DOMAIN][config_entry.entry_id]

    # Add MediaPlayer entity
    async_add_entities(new_entities=[BangOlufsenMediaPlayer(config_entry, data.client)])

    # Register actions.
    platform = async_get_current_platform()

    jid_regex = vol.Match(
        r"(^\d{4})[.](\d{7})[.](\d{8})(@products\.bang-olufsen\.com)$"
    )

    platform.async_register_entity_service(
        name="beolink_join",
        schema={vol.Optional("beolink_jid"): jid_regex},
        func="async_beolink_join",
    )

    platform.async_register_entity_service(
        name="beolink_expand",
        schema={
            vol.Exclusive("all_discovered", "devices", ""): cv.boolean,
            vol.Exclusive(
                "beolink_jids",
                "devices",
                "Define either specific Beolink JIDs or all discovered",
            ): vol.All(
                cv.ensure_list,
                [jid_regex],
            ),
        },
        func="async_beolink_expand",
    )

    platform.async_register_entity_service(
        name="beolink_unexpand",
        schema={
            vol.Required("beolink_jids"): vol.All(
                cv.ensure_list,
                [jid_regex],
            ),
        },
        func="async_beolink_unexpand",
    )

    platform.async_register_entity_service(
        name="beolink_leave",
        schema=None,
        func="async_beolink_leave",
    )

    platform.async_register_entity_service(
        name="beolink_allstandby",
        schema=None,
        func="async_beolink_allstandby",
    )


class BangOlufsenMediaPlayer(BangOlufsenEntity, MediaPlayerEntity):
    """Representation of a media player."""

    _attr_icon = "mdi:speaker-wireless"
    _attr_name = None
    _attr_device_class = MediaPlayerDeviceClass.SPEAKER
    _attr_supported_features = BANG_OLUFSEN_FEATURES

    def __init__(self, entry: ConfigEntry, client: MozartClient) -> None:
        """Initialize the media player."""
        super().__init__(entry, client)

        self._beolink_jid: str = self.entry.data[CONF_BEOLINK_JID]
        self._model: str = self.entry.data[CONF_MODEL]

        self._attr_device_info = DeviceInfo(
            configuration_url=f"http://{self._host}/#/",
            identifiers={(DOMAIN, self._unique_id)},
            manufacturer="Bang & Olufsen",
            model=self._model,
            serial_number=self._unique_id,
        )
        self._attr_unique_id = self._unique_id

        # Misc. variables.
        self._audio_sources: dict[str, str] = {}
        self._media_image: Art = Art()
        self._software_status: SoftwareUpdateStatus = SoftwareUpdateStatus(
            software_version="",
            state=SoftwareUpdateState(seconds_remaining=0, value="idle"),
        )
        self._sources: dict[str, str] = {}
        self._state: str = MediaPlayerState.IDLE
        self._video_sources: dict[str, str] = {}
        self._sound_modes: dict[str, int] = {}

        # Beolink compatible sources
        self._beolink_sources: dict[str, bool] = {}
        self._remote_leader: BeolinkLeader | None = None
        # Extra state attributes for showing Beolink: peer(s), listener(s), leader and self
        self._beolink_attributes: dict[str, dict[str, dict[str, str]]] = {}

    async def async_added_to_hass(self) -> None:
        """Turn on the dispatchers."""
        await self._initialize()

        signal_handlers: dict[str, Callable] = {
            CONNECTION_STATUS: self._async_update_connection_state,
            WebsocketNotification.ACTIVE_LISTENING_MODE: self._async_update_sound_modes,
            WebsocketNotification.BEOLINK: self._async_update_beolink,
            WebsocketNotification.CONFIGURATION: self._async_update_name_and_beolink,
            WebsocketNotification.PLAYBACK_ERROR: self._async_update_playback_error,
            WebsocketNotification.PLAYBACK_METADATA: self._async_update_playback_metadata_and_beolink,
            WebsocketNotification.PLAYBACK_PROGRESS: self._async_update_playback_progress,
            WebsocketNotification.PLAYBACK_STATE: self._async_update_playback_state,
            WebsocketNotification.REMOTE_MENU_CHANGED: self._async_update_sources,
            WebsocketNotification.SOURCE_CHANGE: self._async_update_source_change,
            WebsocketNotification.VOLUME: self._async_update_volume,
        }

        for signal, signal_handler in signal_handlers.items():
            self.async_on_remove(
                async_dispatcher_connect(
                    self.hass,
                    f"{self._unique_id}_{signal}",
                    signal_handler,
                )
            )

    async def _initialize(self) -> None:
        """Initialize connection dependent variables."""

        # Get software version.
        self._software_status = await self._client.get_softwareupdate_status()

        _LOGGER.debug(
            "Connected to: %s %s running SW %s",
            self._model,
            self._unique_id,
            self._software_status.software_version,
        )

        # Get overall device state once. This is handled by WebSocket events the rest of the time.
        product_state = await self._client.get_product_state()

        # Get volume information.
        if product_state.volume:
            self._volume = product_state.volume

        # Get all playback information.
        # Ensure that the metadata is not None upon startup
        if product_state.playback:
            if product_state.playback.metadata:
                self._playback_metadata = product_state.playback.metadata
                self._remote_leader = product_state.playback.metadata.remote_leader
            if product_state.playback.progress:
                self._playback_progress = product_state.playback.progress
            if product_state.playback.source:
                self._source_change = product_state.playback.source
            if product_state.playback.state:
                self._playback_state = product_state.playback.state
                # Set initial state
                if self._playback_state.value:
                    self._state = self._playback_state.value

        self._attr_media_position_updated_at = utcnow()

        # Get the highest resolution available of the given images.
        self._media_image = get_highest_resolution_artwork(self._playback_metadata)

        # If the device has been updated with new sources, then the API will fail here.
        await self._async_update_sources()

<<<<<<< HEAD
        # Update beolink attributes and device name.
        await self._async_update_name_and_beolink()
=======
        await self._async_update_sound_modes()
>>>>>>> bb29c7a0

    async def _async_update_sources(self) -> None:
        """Get sources for the specific product."""

        # Audio sources
        try:
            # Get all available sources.
            sources = await self._client.get_available_sources(target_remote=False)

        # Use a fallback list of sources
        except ValueError:
            # Try to get software version from device
            if self.device_info:
                sw_version = self.device_info.get("sw_version")
            if not sw_version:
                sw_version = self._software_status.software_version

            _LOGGER.warning(
                "The API is outdated compared to the device software version %s and %s. Using fallback sources",
                MOZART_API_VERSION,
                sw_version,
            )
            sources = FALLBACK_SOURCES

        # Save all of the relevant enabled sources, both the ID and the friendly name for displaying in a dict.
        self._audio_sources = {
            source.id: source.name
            for source in cast(list[Source], sources.items)
            if source.is_enabled
            and source.id
            and source.name
            and source.id not in HIDDEN_SOURCE_IDS
        }

        # Some sources are not Beolink expandable, meaning that they can't be joined by
        # or expand to other Bang & Olufsen devices for a multi-room experience.
        # _source_change, which is used throughout the entity for current source
        # information, lacks this information, so source ID's and their expandability is
        # stored in the self._beolink_sources variable.
        self._beolink_sources = {
            source.id: (
                source.is_multiroom_available
                if source.is_multiroom_available is not None
                else False
            )
            for source in cast(list[Source], sources.items)
            if source.id
        }

        # Video sources from remote menu
        menu_items = await self._client.get_remote_menu()

        for key in menu_items:
            menu_item = menu_items[key]

            if not menu_item.available:
                continue

            # TV SOURCES
            if (
                menu_item.content is not None
                and menu_item.content.categories
                and len(menu_item.content.categories) > 0
                and "music" not in menu_item.content.categories
                and menu_item.label
                and menu_item.label != "TV"
            ):
                self._video_sources[key] = menu_item.label

        # Combine the source dicts
        self._sources = self._audio_sources | self._video_sources

        self._attr_source_list = list(self._sources.values())

        # HASS won't necessarily be running the first time this method is run
        if self.hass.is_running:
            self.async_write_ha_state()

    async def _async_update_playback_metadata_and_beolink(
        self, data: PlaybackContentMetadata
    ) -> None:
        """Update _playback_metadata and related."""
        self._playback_metadata = data

        # Update current artwork and remote_leader.
        self._media_image = get_highest_resolution_artwork(self._playback_metadata)
        await self._async_update_beolink()

    @callback
    def _async_update_playback_error(self, data: PlaybackError) -> None:
        """Show playback error."""
        raise HomeAssistantError(data.error)

    @callback
    def _async_update_playback_progress(self, data: PlaybackProgress) -> None:
        """Update _playback_progress and last update."""
        self._playback_progress = data
        self._attr_media_position_updated_at = utcnow()

        self.async_write_ha_state()

    @callback
    def _async_update_playback_state(self, data: RenderingState) -> None:
        """Update _playback_state and related."""
        self._playback_state = data

        # Update entity state based on the playback state.
        if self._playback_state.value:
            self._state = self._playback_state.value

            self.async_write_ha_state()

    @callback
    def _async_update_source_change(self, data: Source) -> None:
        """Update _source_change and related."""
        self._source_change = data

        # Check if source is line-in or optical and progress should be updated
        if self._source_change.id in (
            BangOlufsenSource.LINE_IN.id,
            BangOlufsenSource.SPDIF.id,
        ):
            self._playback_progress = PlaybackProgress(progress=0)

        self.async_write_ha_state()

    @callback
    def _async_update_volume(self, data: VolumeState) -> None:
        """Update _volume."""
        self._volume = data

        self.async_write_ha_state()

    async def _async_update_name_and_beolink(self) -> None:
        """Update the device friendly name."""
        beolink_self = await self._client.get_beolink_self()

        # Update device name
        device_registry = dr.async_get(self.hass)
        device_registry.async_update_device(
            device_id=cast(DeviceEntry, self.device_entry).id,
            name=beolink_self.friendly_name,
        )

        await self._async_update_beolink()

    async def _async_update_beolink(self) -> None:
        """Update the current Beolink leader, listeners, peers and self."""

        self._beolink_attributes = {}

        # Add Beolink self
        assert self.device_entry
        assert self.device_entry.name

        self._beolink_attributes = {
            "beolink": {"self": {self.device_entry.name: self._beolink_jid}}
        }

        # Add Beolink peers
        peers = await self._client.get_beolink_peers()

        if len(peers) > 0:
            self._beolink_attributes["beolink"]["peers"] = {}
            for peer in peers:
                self._beolink_attributes["beolink"]["peers"][peer.friendly_name] = (
                    peer.jid
                )

        self._remote_leader = self._playback_metadata.remote_leader

        # Add Beolink listeners / leader

        # Create group members list
        group_members = []

        # If the device is a listener.
        if self._remote_leader is not None:
            # Add leader
            group_members.append(
                cast(str, self._get_entity_id_from_jid(self._remote_leader.jid))
            )

            # Add self
            group_members.append(
                cast(str, self._get_entity_id_from_jid(self._beolink_jid))
            )

            self._beolink_attributes["beolink"]["leader"] = {
                self._remote_leader.friendly_name: self._remote_leader.jid,
            }

        # If not listener, check if leader.
        else:
            beolink_listeners = await self._client.get_beolink_listeners()
            beolink_listeners_attribute = {}

            # Check if the device is a leader.
            if len(beolink_listeners) > 0:
                # Add self
                group_members.append(self.entity_id)

                # Get the entity_ids of the listeners if available in Home Assistant
                group_members.extend(
                    [
                        listener
                        if (
                            listener := self._get_entity_id_from_jid(
                                beolink_listener.jid
                            )
                        )
                        is not None
                        else f"listener_not_in_hass-{beolink_listener.jid}"
                        for beolink_listener in beolink_listeners
                    ]
                )
                # Update Beolink attributes
                for beolink_listener in beolink_listeners:
                    for peer in peers:
                        if peer.jid == beolink_listener.jid:
                            # Get the friendly names for the listeners from the peers
                            beolink_listeners_attribute[peer.friendly_name] = (
                                beolink_listener.jid
                            )
                            break
                self._beolink_attributes["beolink"]["listeners"] = (
                    beolink_listeners_attribute
                )

        self._attr_group_members = group_members

        self.async_write_ha_state()

    def _get_entity_id_from_jid(self, jid: str) -> str | None:
        """Get entity_id from Beolink JID (if available)."""

        unique_id = get_serial_number_from_jid(jid)

        entity_registry = er.async_get(self.hass)
        return entity_registry.async_get_entity_id(
            Platform.MEDIA_PLAYER, DOMAIN, unique_id
        )

    def _get_beolink_jid(self, entity_id: str) -> str:
        """Get beolink JID from entity_id."""

        entity_registry = er.async_get(self.hass)

        # Check for valid bang_olufsen media_player entity
        entity_entry = entity_registry.async_get(entity_id)

        if (
            entity_entry is None
            or entity_entry.domain != Platform.MEDIA_PLAYER
            or entity_entry.platform != DOMAIN
            or entity_entry.config_entry_id is None
        ):
            raise ServiceValidationError(
                translation_domain=DOMAIN,
                translation_key="invalid_grouping_entity",
                translation_placeholders={"entity_id": entity_id},
            )

        config_entry = self.hass.config_entries.async_get_entry(
            entity_entry.config_entry_id
        )
        if TYPE_CHECKING:
            assert config_entry

        # Return JID
        return cast(str, config_entry.data[CONF_BEOLINK_JID])

    async def _async_update_sound_modes(
        self, active_sound_mode: ListeningModeProps | ListeningModeRef | None = None
    ) -> None:
        """Update the available sound modes."""
        sound_modes = await self._client.get_listening_mode_set()

        if active_sound_mode is None:
            active_sound_mode = await self._client.get_active_listening_mode()

        # Add the key to make the labels unique (As labels are not required to be unique on B&O devices)
        for sound_mode in sound_modes:
            label = f"{sound_mode.name} ({sound_mode.id})"

            self._sound_modes[label] = sound_mode.id

            if sound_mode.id == active_sound_mode.id:
                self._attr_sound_mode = label

        # Set available options
        self._attr_sound_mode_list = list(self._sound_modes.keys())

        self.async_write_ha_state()

    @property
    def state(self) -> MediaPlayerState:
        """Return the current state of the media player."""
        return BANG_OLUFSEN_STATES[self._state]

    @property
    def volume_level(self) -> float | None:
        """Volume level of the media player (0..1)."""
        if self._volume.level and self._volume.level.level is not None:
            return float(self._volume.level.level / 100)
        return None

    @property
    def is_volume_muted(self) -> bool | None:
        """Boolean if volume is currently muted."""
        if self._volume.muted and self._volume.muted.muted:
            return self._volume.muted.muted
        return None

    @property
    def media_content_type(self) -> str:
        """Return the current media type."""
        # Hard to determine content type
        if self._source_change.id == BangOlufsenSource.URI_STREAMER.id:
            return MediaType.URL
        return MediaType.MUSIC

    @property
    def media_duration(self) -> int | None:
        """Return the total duration of the current track in seconds."""
        return self._playback_metadata.total_duration_seconds

    @property
    def media_position(self) -> int | None:
        """Return the current playback progress."""
        return self._playback_progress.progress

    @property
    def media_image_url(self) -> str | None:
        """Return URL of the currently playing music."""
        return self._media_image.url

    @property
    def media_image_remotely_accessible(self) -> bool:
        """Return whether or not the image of the current media is available outside the local network."""
        return not self._media_image.has_local_image

    @property
    def media_title(self) -> str | None:
        """Return the currently playing title."""
        return self._playback_metadata.title

    @property
    def media_album_name(self) -> str | None:
        """Return the currently playing album name."""
        return self._playback_metadata.album_name

    @property
    def media_album_artist(self) -> str | None:
        """Return the currently playing artist name."""
        return self._playback_metadata.artist_name

    @property
    def media_track(self) -> int | None:
        """Return the currently playing track."""
        return self._playback_metadata.track

    @property
    def media_channel(self) -> str | None:
        """Return the currently playing channel."""
        return self._playback_metadata.organization

    @property
    def source(self) -> str | None:
        """Return the current audio source."""

        # Try to fix some of the source_change chromecast weirdness.
        if hasattr(self._playback_metadata, "title"):
            # source_change is chromecast but line in is selected.
            if self._playback_metadata.title == BangOlufsenSource.LINE_IN.name:
                return BangOlufsenSource.LINE_IN.name

            # source_change is chromecast but bluetooth is selected.
            if self._playback_metadata.title == BangOlufsenSource.BLUETOOTH.name:
                return BangOlufsenSource.BLUETOOTH.name

            # source_change is line in, bluetooth or optical but stale metadata is sent through the WebSocket,
            # And the source has not changed.
            if self._source_change.id in (
                BangOlufsenSource.BLUETOOTH.id,
                BangOlufsenSource.LINE_IN.id,
                BangOlufsenSource.SPDIF.id,
            ):
                return BangOlufsenSource.CHROMECAST.name

        # source_change is chromecast and there is metadata but no artwork. Bluetooth does support metadata but not artwork
        # So i assume that it is bluetooth and not chromecast
        if (
            hasattr(self._playback_metadata, "art")
            and self._playback_metadata.art is not None
            and len(self._playback_metadata.art) == 0
            and self._source_change.id == BangOlufsenSource.CHROMECAST.id
        ):
            return BangOlufsenSource.BLUETOOTH.name

        return self._source_change.name

    @property
    def extra_state_attributes(self) -> dict[str, Any] | None:
        """Return information that is not returned anywhere else."""
        attributes: dict[str, Any] = {}

        # Add Beolink attributes
        if self._beolink_attributes:
            attributes.update(self._beolink_attributes)

        return attributes

    async def async_turn_off(self) -> None:
        """Set the device to "networkStandby"."""
        await self._client.post_standby()

    async def async_set_volume_level(self, volume: float) -> None:
        """Set volume level, range 0..1."""
        await self._client.set_current_volume_level(
            volume_level=VolumeLevel(level=int(volume * 100))
        )

    async def async_mute_volume(self, mute: bool) -> None:
        """Mute or unmute media player."""
        await self._client.set_volume_mute(volume_mute=VolumeMute(muted=mute))

    async def async_media_play_pause(self) -> None:
        """Toggle play/pause media player."""
        if self.state == MediaPlayerState.PLAYING:
            await self.async_media_pause()
        elif self.state in (MediaPlayerState.PAUSED, MediaPlayerState.IDLE):
            await self.async_media_play()

    async def async_media_pause(self) -> None:
        """Pause media player."""
        await self._client.post_playback_command(command="pause")

    async def async_media_play(self) -> None:
        """Play media player."""
        await self._client.post_playback_command(command="play")

    async def async_media_stop(self) -> None:
        """Pause media player."""
        await self._client.post_playback_command(command="stop")

    async def async_media_next_track(self) -> None:
        """Send the next track command."""
        await self._client.post_playback_command(command="skip")

    async def async_media_seek(self, position: float) -> None:
        """Seek to position in ms."""
        if self._source_change.id == BangOlufsenSource.DEEZER.id:
            await self._client.seek_to_position(position_ms=int(position * 1000))
            # Try to prevent the playback progress from bouncing in the UI.
            self._attr_media_position_updated_at = utcnow()
            self._playback_progress = PlaybackProgress(progress=int(position))

            self.async_write_ha_state()
        else:
            raise HomeAssistantError(
                translation_domain=DOMAIN, translation_key="non_deezer_seeking"
            )

    async def async_media_previous_track(self) -> None:
        """Send the previous track command."""
        await self._client.post_playback_command(command="prev")

    async def async_clear_playlist(self) -> None:
        """Clear the current playback queue."""
        await self._client.post_clear_queue()

    async def async_select_source(self, source: str) -> None:
        """Select an input source."""
        if source not in self._sources.values():
            raise ServiceValidationError(
                translation_domain=DOMAIN,
                translation_key="invalid_source",
                translation_placeholders={
                    "invalid_source": source,
                    "valid_sources": ",".join(list(self._sources.values())),
                },
            )

        key = [x for x in self._sources if self._sources[x] == source][0]

        # Check for source type
        if source in self._audio_sources.values():
            # Audio
            await self._client.set_active_source(source_id=key)
        else:
            # Video
            await self._client.post_remote_trigger(id=key)

    async def async_select_sound_mode(self, sound_mode: str) -> None:
        """Select a sound mode."""
        # Ensure only known sound modes known by the integration can be activated.
        if sound_mode not in self._sound_modes:
            raise ServiceValidationError(
                translation_domain=DOMAIN,
                translation_key="invalid_sound_mode",
                translation_placeholders={
                    "invalid_sound_mode": sound_mode,
                    "valid_sound_modes": ", ".join(list(self._sound_modes.keys())),
                },
            )

        await self._client.activate_listening_mode(id=self._sound_modes[sound_mode])

    async def async_play_media(
        self,
        media_type: MediaType | str,
        media_id: str,
        announce: bool | None = None,
        **kwargs: Any,
    ) -> None:
        """Play from: netradio station id, URI, favourite or Deezer."""
        # Convert audio/mpeg, audio/aac etc. to MediaType.MUSIC
        if media_type.startswith("audio/"):
            media_type = MediaType.MUSIC

        if media_type not in VALID_MEDIA_TYPES:
            raise ServiceValidationError(
                translation_domain=DOMAIN,
                translation_key="invalid_media_type",
                translation_placeholders={
                    "invalid_media_type": media_type,
                    "valid_media_types": ",".join(VALID_MEDIA_TYPES),
                },
            )

        if media_source.is_media_source_id(media_id):
            sourced_media = await media_source.async_resolve_media(
                self.hass, media_id, self.entity_id
            )

            media_id = async_process_play_media_url(self.hass, sourced_media.url)

            # Exit if the source uses unsupported file.
            if media_id.endswith(".m3u"):
                raise HomeAssistantError(
                    translation_domain=DOMAIN, translation_key="m3u_invalid_format"
                )

        if announce:
            extra = kwargs.get(ATTR_MEDIA_EXTRA, {})

            absolute_volume = extra.get("overlay_absolute_volume", None)
            offset_volume = extra.get("overlay_offset_volume", None)
            tts_language = extra.get("overlay_tts_language", "en-us")

            # Construct request
            overlay_play_request = OverlayPlayRequest()

            # Define volume level
            if absolute_volume:
                overlay_play_request.volume_absolute = absolute_volume

            elif offset_volume:
                # Ensure that the volume is not above 100
                if not self._volume.level or not self._volume.level.level:
                    _LOGGER.warning("Error setting volume")
                else:
                    overlay_play_request.volume_absolute = min(
                        self._volume.level.level + offset_volume, 100
                    )

            if media_type == BangOlufsenMediaType.OVERLAY_TTS:
                # Bang & Olufsen cloud TTS
                overlay_play_request.text_to_speech = (
                    OverlayPlayRequestTextToSpeechTextToSpeech(
                        lang=tts_language, text=media_id
                    )
                )
            else:
                overlay_play_request.uri = Uri(location=media_id)

            await self._client.post_overlay_play(overlay_play_request)

        elif media_type in (MediaType.URL, MediaType.MUSIC):
            await self._client.post_uri_source(uri=Uri(location=media_id))

        # The "provider" media_type may not be suitable for overlay all the time.
        # Use it for now.
        elif media_type == BangOlufsenMediaType.TTS:
            await self._client.post_overlay_play(
                overlay_play_request=OverlayPlayRequest(
                    uri=Uri(location=media_id),
                )
            )

        elif media_type == BangOlufsenMediaType.RADIO:
            await self._client.run_provided_scene(
                scene_properties=SceneProperties(
                    action_list=[
                        Action(
                            type="radio",
                            radio_station_id=media_id,
                        )
                    ]
                )
            )

        elif media_type == BangOlufsenMediaType.FAVOURITE:
            await self._client.activate_preset(id=int(media_id))

        elif media_type in (BangOlufsenMediaType.DEEZER, BangOlufsenMediaType.TIDAL):
            try:
                # Play Deezer flow.
                if media_id == "flow" and media_type == BangOlufsenMediaType.DEEZER:
                    deezer_id = None

                    if "id" in kwargs[ATTR_MEDIA_EXTRA]:
                        deezer_id = kwargs[ATTR_MEDIA_EXTRA]["id"]

                    await self._client.start_deezer_flow(
                        user_flow=UserFlow(user_id=deezer_id)
                    )

                # Play a playlist or album.
                elif any(match in media_id for match in ("playlist", "album")):
                    start_from = 0
                    if "start_from" in kwargs[ATTR_MEDIA_EXTRA]:
                        start_from = kwargs[ATTR_MEDIA_EXTRA]["start_from"]

                    await self._client.add_to_queue(
                        play_queue_item=PlayQueueItem(
                            provider=PlayQueueItemType(value=media_type),
                            start_now_from_position=start_from,
                            type="playlist",
                            uri=media_id,
                        )
                    )

                # Play a track.
                else:
                    await self._client.add_to_queue(
                        play_queue_item=PlayQueueItem(
                            provider=PlayQueueItemType(value=media_type),
                            start_now_from_position=0,
                            type="track",
                            uri=media_id,
                        )
                    )

            except ApiException as error:
                raise HomeAssistantError(
                    translation_domain=DOMAIN,
                    translation_key="play_media_error",
                    translation_placeholders={
                        "media_type": media_type,
                        "error_message": json.loads(error.body)["message"],
                    },
                ) from error

    async def async_browse_media(
        self,
        media_content_type: MediaType | str | None = None,
        media_content_id: str | None = None,
    ) -> BrowseMedia:
        """Implement the WebSocket media browsing helper."""
        return await media_source.async_browse_media(
            self.hass,
            media_content_id,
            content_filter=lambda item: item.media_content_type.startswith("audio/"),
        )

    async def async_join_players(self, group_members: list[str]) -> None:
        """Create a Beolink session with defined group members."""

        # Use the touch to join if no entities have been defined
        # Touch to join will make the device connect to any other currently-playing
        # Beolink compatible B&O device.
        # Repeated presses / calls will cycle between compatible playing devices.
        if len(group_members) == 0:
            await self.async_beolink_join()
            return

        # Get JID for each group member
        jids = [self._get_beolink_jid(group_member) for group_member in group_members]
        await self.async_beolink_expand(jids)

    async def async_unjoin_player(self) -> None:
        """Unjoin Beolink session. End session if leader."""
        await self.async_beolink_leave()

    # Custom actions:
    async def async_beolink_join(self, beolink_jid: str | None = None) -> None:
        """Join a Beolink multi-room experience."""
        if beolink_jid is None:
            await self._client.join_latest_beolink_experience()
        else:
            await self._client.join_beolink_peer(jid=beolink_jid)

    async def async_beolink_expand(
        self, beolink_jids: list[str] | None = None, all_discovered: bool = False
    ) -> None:
        """Expand a Beolink multi-room experience with a device or devices."""

        # Ensure that the current source is expandable
        if not self._beolink_sources[cast(str, self._source_change.id)]:
            raise ServiceValidationError(
                translation_domain=DOMAIN,
                translation_key="invalid_source",
                translation_placeholders={
                    "invalid_source": cast(str, self._source_change.id),
                    "valid_sources": ", ".join(list(self._beolink_sources.keys())),
                },
            )

        # Expand to all discovered devices
        if all_discovered:
            peers = await self._client.get_beolink_peers()

            for peer in peers:
                try:
                    await self._client.post_beolink_expand(jid=peer.jid)
                except NotFoundException:
                    _LOGGER.warning("Unable to expand to %s", peer.jid)

        # Try to expand to all defined devices
        elif beolink_jids:
            for beolink_jid in beolink_jids:
                try:
                    await self._client.post_beolink_expand(jid=beolink_jid)
                except NotFoundException:
                    _LOGGER.warning(
                        "Unable to expand to %s. Is the device available on the network?",
                        beolink_jid,
                    )

    async def async_beolink_unexpand(self, beolink_jids: list[str]) -> None:
        """Unexpand a Beolink multi-room experience with a device or devices."""
        # Unexpand all defined devices
        for beolink_jid in beolink_jids:
            await self._client.post_beolink_unexpand(jid=beolink_jid)

    async def async_beolink_leave(self) -> None:
        """Leave the current Beolink experience."""
        await self._client.post_beolink_leave()

    async def async_beolink_allstandby(self) -> None:
        """Set all connected Beolink devices to standby."""
        await self._client.post_beolink_allstandby()<|MERGE_RESOLUTION|>--- conflicted
+++ resolved
@@ -279,12 +279,10 @@
         # If the device has been updated with new sources, then the API will fail here.
         await self._async_update_sources()
 
-<<<<<<< HEAD
+        await self._async_update_sound_modes()
+
         # Update beolink attributes and device name.
         await self._async_update_name_and_beolink()
-=======
-        await self._async_update_sound_modes()
->>>>>>> bb29c7a0
 
     async def _async_update_sources(self) -> None:
         """Get sources for the specific product."""
