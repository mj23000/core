--- conflicted
+++ resolved
@@ -5,11 +5,12 @@
 import logging
 from unittest.mock import AsyncMock, patch
 
-<<<<<<< HEAD
-from mozart_api.models import BeolinkLeader, PlaybackContentMetadata
-=======
-from mozart_api.models import PlaybackContentMetadata, RenderingState, Source
->>>>>>> 2337c3ff
+from mozart_api.models import (
+    BeolinkLeader,
+    PlaybackContentMetadata,
+    RenderingState,
+    Source,
+)
 import pytest
 
 from homeassistant.components.bang_olufsen.const import (
@@ -205,13 +206,8 @@
 
 async def test_async_update_playback_progress(
     hass: HomeAssistant,
-<<<<<<< HEAD
-    mock_mozart_client,
-    mock_config_entry,
-=======
-    mock_mozart_client: AsyncMock,
-    mock_config_entry: MockConfigEntry,
->>>>>>> 2337c3ff
+    mock_mozart_client: AsyncMock,
+    mock_config_entry: MockConfigEntry,
 ) -> None:
     """Test _async_update_playback_progress."""
 
@@ -429,7 +425,9 @@
 
 
 async def test_async_update_beolink_line_in(
-    hass: HomeAssistant, mock_mozart_client, mock_config_entry
+    hass: HomeAssistant,
+    mock_mozart_client: AsyncMock,
+    mock_config_entry: MockConfigEntry,
 ) -> None:
     """Test _async_update_beolink with line-in and no active Beolink session."""
     # Ensure no listeners
@@ -456,7 +454,10 @@
 
 
 async def test_async_update_beolink_listener(
-    hass: HomeAssistant, mock_mozart_client, mock_config_entry, mock_config_entry_2
+    hass: HomeAssistant,
+    mock_mozart_client: AsyncMock,
+    mock_config_entry: MockConfigEntry,
+    mock_config_entry_2: MockConfigEntry,
 ) -> None:
     """Test _async_update_beolink as a listener."""
     mock_config_entry.add_to_hass(hass)
