--- conflicted
+++ resolved
@@ -77,11 +77,8 @@
     TEST_FRIENDLY_NAME_2,
     TEST_JID_1,
     TEST_JID_2,
-<<<<<<< HEAD
     TEST_JID_3,
-=======
     TEST_LISTENING_MODE_REF,
->>>>>>> bb29c7a0
     TEST_MEDIA_PLAYER_ENTITY_ID,
     TEST_MEDIA_PLAYER_ENTITY_ID_2,
     TEST_MEDIA_PLAYER_ENTITY_ID_3,
@@ -138,14 +135,11 @@
     mock_mozart_client.get_product_state.assert_called_once()
     mock_mozart_client.get_available_sources.assert_called_once()
     mock_mozart_client.get_remote_menu.assert_called_once()
-<<<<<<< HEAD
+    mock_mozart_client.get_listening_mode_set.assert_called_once()
+    mock_mozart_client.get_active_listening_mode.assert_called_once()
     mock_mozart_client.get_beolink_self.assert_called_once()
     mock_mozart_client.get_beolink_peers.assert_called_once()
     mock_mozart_client.get_beolink_listeners.assert_called_once()
-=======
-    mock_mozart_client.get_listening_mode_set.assert_called_once()
-    mock_mozart_client.get_active_listening_mode.assert_called_once()
->>>>>>> bb29c7a0
 
 
 async def test_async_update_sources_audio_only(
