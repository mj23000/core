"""Test fixtures for bang_olufsen."""

from collections.abc import Generator
from unittest.mock import AsyncMock, Mock, patch

from mozart_api.models import (
    Action,
    BeolinkPeer,
    ContentItem,
    ListeningMode,
    ListeningModeFeatures,
    ListeningModeRef,
    ListeningModeTrigger,
    PlaybackContentMetadata,
    PlaybackProgress,
    PlaybackState,
    ProductState,
    RemoteMenuItem,
    RenderingState,
    SoftwareUpdateState,
    SoftwareUpdateStatus,
    Source,
    SourceArray,
    SourceTypeEnum,
    VolumeState,
)
import pytest

from homeassistant.components.bang_olufsen.const import DOMAIN
from homeassistant.core import HomeAssistant

from .const import (
    TEST_DATA_CREATE_ENTRY,
    TEST_DATA_CREATE_ENTRY_2,
    TEST_FRIENDLY_NAME,
    TEST_FRIENDLY_NAME_2,
    TEST_FRIENDLY_NAME_3,
    TEST_JID_1,
    TEST_JID_2,
    TEST_JID_3,
    TEST_NAME,
    TEST_NAME_2,
    TEST_SERIAL_NUMBER,
<<<<<<< HEAD
    TEST_SOUND_MODE,
    TEST_SOUND_MODE_2,
    TEST_SOUND_MODE_NAME,
=======
    TEST_SERIAL_NUMBER_2,
>>>>>>> 06cd8641
)

from tests.common import MockConfigEntry


@pytest.fixture
def mock_config_entry() -> MockConfigEntry:
    """Mock config entry."""
    return MockConfigEntry(
        domain=DOMAIN,
        unique_id=TEST_SERIAL_NUMBER,
        data=TEST_DATA_CREATE_ENTRY,
        title=TEST_NAME,
    )


@pytest.fixture
def mock_config_entry_2() -> MockConfigEntry:
    """Mock config entry."""
    return MockConfigEntry(
        domain=DOMAIN,
        unique_id=TEST_SERIAL_NUMBER_2,
        data=TEST_DATA_CREATE_ENTRY_2,
        title=TEST_NAME_2,
    )


@pytest.fixture
async def mock_media_player(
    hass: HomeAssistant,
    mock_config_entry: MockConfigEntry,
    mock_mozart_client: AsyncMock,
) -> None:
    """Mock media_player entity."""

    mock_config_entry.add_to_hass(hass)
    await hass.config_entries.async_setup(mock_config_entry.entry_id)


@pytest.fixture
def mock_mozart_client() -> Generator[AsyncMock]:
    """Mock MozartClient."""
    with (
        patch(
            "homeassistant.components.bang_olufsen.MozartClient", autospec=True
        ) as mock_client,
        patch(
            "homeassistant.components.bang_olufsen.config_flow.MozartClient",
            new=mock_client,
        ),
    ):
        client = mock_client.return_value

        # REST API client methods
        client.get_beolink_self = AsyncMock()
        client.get_beolink_self.return_value = BeolinkPeer(
            friendly_name=TEST_FRIENDLY_NAME, jid=TEST_JID_1
        )
        client.get_softwareupdate_status = AsyncMock()
        client.get_softwareupdate_status.return_value = SoftwareUpdateStatus(
            software_version="1.0.0", state=SoftwareUpdateState()
        )
        client.get_product_state = AsyncMock()
        client.get_product_state.return_value = ProductState(
            volume=VolumeState(),
            playback=PlaybackState(
                metadata=PlaybackContentMetadata(),
                progress=PlaybackProgress(),
                source=Source(),
                state=RenderingState(value="started"),
            ),
        )
        client.get_available_sources = AsyncMock()
        client.get_available_sources.return_value = SourceArray(
            items=[
                # Is in the HIDDEN_SOURCE_IDS constant, so should not be user selectable
                Source(
                    name="AirPlay",
                    id="airPlay",
                    is_enabled=True,
                    is_multiroom_available=False,
                ),
                # The only available beolink source
                Source(
                    name="Tidal",
                    id="tidal",
                    is_enabled=True,
                    is_multiroom_available=True,
                ),
                Source(
                    name="Line-In",
                    id="lineIn",
                    is_enabled=True,
                    is_multiroom_available=False,
                ),
                # Is disabled, so should not be user selectable
                Source(
                    name="Powerlink",
                    id="pl",
                    is_enabled=False,
                ),
            ]
        )
        client.get_remote_menu = AsyncMock()
        client.get_remote_menu.return_value = {
            # Music category, so shouldn't be included in video sources
            "b355888b-2cde-5f94-8592-d47b71d52a27": RemoteMenuItem(
                action_list=[
                    Action(
                        button_name=None,
                        content_id="netRadio://6629967157728971",
                        deezer_user_id=None,
                        gain_db=None,
                        listening_mode_id=None,
                        preset_key=None,
                        queue_item=None,
                        queue_settings=None,
                        radio_station_id=None,
                        source=None,
                        speaker_group_id=None,
                        stand_position=None,
                        stop_duration=None,
                        tone_name=None,
                        type="triggerContent",
                        volume_level=None,
                    )
                ],
                scene_list=None,
                disabled=None,
                dynamic_list=None,
                first_child_menu_item_id=None,
                label="Yle Radio Suomi Helsinki",
                next_sibling_menu_item_id="0b4552f8-7ac6-5046-9d44-5410a815b8d6",
                parent_menu_item_id="eee0c2d0-2b3a-4899-a708-658475c38926",
                available=None,
                content=ContentItem(
                    categories=["music"],
                    content_uri="netRadio://6629967157728971",
                    label="Yle Radio Suomi Helsinki",
                    source=SourceTypeEnum(value="netRadio"),
                ),
                fixed=True,
                id="b355888b-2cde-5f94-8592-d47b71d52a27",
            ),
            # Has "hdmi" as category, so should be included in video sources
            "b6591565-80f4-4356-bcd9-c92ca247f0a9": RemoteMenuItem(
                action_list=[
                    Action(
                        button_name=None,
                        content_id="tv://hdmi_1",
                        deezer_user_id=None,
                        gain_db=None,
                        listening_mode_id=None,
                        preset_key=None,
                        queue_item=None,
                        queue_settings=None,
                        radio_station_id=None,
                        source=None,
                        speaker_group_id=None,
                        stand_position=None,
                        stop_duration=None,
                        tone_name=None,
                        type="triggerContent",
                        volume_level=None,
                    )
                ],
                scene_list=None,
                disabled=False,
                dynamic_list="none",
                first_child_menu_item_id=None,
                label="HDMI A",
                next_sibling_menu_item_id="0ba98974-7b1f-40dc-bc48-fbacbb0f1793",
                parent_menu_item_id="b66c835b-6b98-4400-8f84-6348043792c7",
                available=True,
                content=ContentItem(
                    categories=["hdmi"],
                    content_uri="tv://hdmi_1",
                    label="HDMI A",
                    source=SourceTypeEnum(value="tv"),
                ),
                fixed=False,
                id="b6591565-80f4-4356-bcd9-c92ca247f0a9",
            ),
            # The parent remote menu item. Has the TV label and should therefore not be included in video sources
            "b66c835b-6b98-4400-8f84-6348043792c7": RemoteMenuItem(
                action_list=[],
                scene_list=None,
                disabled=False,
                dynamic_list="none",
                first_child_menu_item_id="b6591565-80f4-4356-bcd9-c92ca247f0a9",
                label="TV",
                next_sibling_menu_item_id="0c4547fe-d3cc-4348-a425-473595b8c9fb",
                parent_menu_item_id=None,
                available=True,
                content=None,
                fixed=True,
                id="b66c835b-6b98-4400-8f84-6348043792c7",
            ),
            # Has an empty content, so should not be included
            "64c9da45-3682-44a4-8030-09ed3ef44160": RemoteMenuItem(
                action_list=[],
                scene_list=None,
                disabled=False,
                dynamic_list="none",
                first_child_menu_item_id=None,
                label="ListeningPosition",
                next_sibling_menu_item_id=None,
                parent_menu_item_id="0c4547fe-d3cc-4348-a425-473595b8c9fb",
                available=True,
                content=None,
                fixed=True,
                id="64c9da45-3682-44a4-8030-09ed3ef44160",
            ),
        }
<<<<<<< HEAD
        client.get_listening_mode_set = AsyncMock()
        client.get_listening_mode_set.return_value = [
            ListeningMode(
                id=TEST_SOUND_MODE,
                name=TEST_SOUND_MODE_NAME,
                features=ListeningModeFeatures(),
                triggers=[ListeningModeTrigger()],
            ),
            ListeningMode(
                id=TEST_SOUND_MODE_2,
                name=TEST_SOUND_MODE_NAME,
                features=ListeningModeFeatures(),
                triggers=[ListeningModeTrigger()],
            ),
            ListeningMode(
                id=345,
                name=f"{TEST_SOUND_MODE_NAME} 2",
                features=ListeningModeFeatures(),
                triggers=[ListeningModeTrigger()],
            ),
        ]
        client.get_active_listening_mode = AsyncMock()
        client.get_active_listening_mode.return_value = ListeningModeRef(
            href="",
            id=123,
        )
=======
        client.get_beolink_peers = AsyncMock()
        client.get_beolink_peers.return_value = [
            BeolinkPeer(friendly_name=TEST_FRIENDLY_NAME_2, jid=TEST_JID_2),
            BeolinkPeer(friendly_name=TEST_FRIENDLY_NAME_3, jid=TEST_JID_3),
        ]
        client.get_beolink_listeners = AsyncMock()
        client.get_beolink_listeners.return_value = [
            BeolinkPeer(friendly_name=TEST_FRIENDLY_NAME_2, jid=TEST_JID_2),
            BeolinkPeer(friendly_name=TEST_FRIENDLY_NAME_3, jid=TEST_JID_3),
        ]

>>>>>>> 06cd8641
        client.post_standby = AsyncMock()
        client.set_current_volume_level = AsyncMock()
        client.set_volume_mute = AsyncMock()
        client.post_playback_command = AsyncMock()
        client.seek_to_position = AsyncMock()
        client.post_clear_queue = AsyncMock()
        client.post_overlay_play = AsyncMock()
        client.post_uri_source = AsyncMock()
        client.run_provided_scene = AsyncMock()
        client.activate_preset = AsyncMock()
        client.start_deezer_flow = AsyncMock()
        client.add_to_queue = AsyncMock()
        client.post_remote_trigger = AsyncMock()
        client.set_active_source = AsyncMock()
<<<<<<< HEAD
        client.activate_listening_mode = AsyncMock()
=======
        client.post_beolink_expand = AsyncMock()
        client.join_beolink_peer = AsyncMock()
        client.post_beolink_unexpand = AsyncMock()
        client.post_beolink_leave = AsyncMock()
        client.post_beolink_allstandby = AsyncMock()
        client.join_latest_beolink_experience = AsyncMock()
>>>>>>> 06cd8641

        # Non-REST API client methods
        client.check_device_connection = AsyncMock()
        client.close_api_client = AsyncMock()

        # WebSocket listener
        client.connect_notifications = AsyncMock()
        client.disconnect_notifications = Mock()
        client.websocket_connected = False

        yield client


@pytest.fixture
def mock_setup_entry() -> Generator[AsyncMock]:
    """Mock successful setup entry."""
    with patch(
        "homeassistant.components.bang_olufsen.async_setup_entry", return_value=True
    ) as mock_setup_entry:
        yield mock_setup_entry<|MERGE_RESOLUTION|>--- conflicted
+++ resolved
@@ -41,13 +41,10 @@
     TEST_NAME,
     TEST_NAME_2,
     TEST_SERIAL_NUMBER,
-<<<<<<< HEAD
+    TEST_SERIAL_NUMBER_2,
     TEST_SOUND_MODE,
     TEST_SOUND_MODE_2,
     TEST_SOUND_MODE_NAME,
-=======
-    TEST_SERIAL_NUMBER_2,
->>>>>>> 06cd8641
 )
 
 from tests.common import MockConfigEntry
@@ -262,34 +259,6 @@
                 id="64c9da45-3682-44a4-8030-09ed3ef44160",
             ),
         }
-<<<<<<< HEAD
-        client.get_listening_mode_set = AsyncMock()
-        client.get_listening_mode_set.return_value = [
-            ListeningMode(
-                id=TEST_SOUND_MODE,
-                name=TEST_SOUND_MODE_NAME,
-                features=ListeningModeFeatures(),
-                triggers=[ListeningModeTrigger()],
-            ),
-            ListeningMode(
-                id=TEST_SOUND_MODE_2,
-                name=TEST_SOUND_MODE_NAME,
-                features=ListeningModeFeatures(),
-                triggers=[ListeningModeTrigger()],
-            ),
-            ListeningMode(
-                id=345,
-                name=f"{TEST_SOUND_MODE_NAME} 2",
-                features=ListeningModeFeatures(),
-                triggers=[ListeningModeTrigger()],
-            ),
-        ]
-        client.get_active_listening_mode = AsyncMock()
-        client.get_active_listening_mode.return_value = ListeningModeRef(
-            href="",
-            id=123,
-        )
-=======
         client.get_beolink_peers = AsyncMock()
         client.get_beolink_peers.return_value = [
             BeolinkPeer(friendly_name=TEST_FRIENDLY_NAME_2, jid=TEST_JID_2),
@@ -301,7 +270,32 @@
             BeolinkPeer(friendly_name=TEST_FRIENDLY_NAME_3, jid=TEST_JID_3),
         ]
 
->>>>>>> 06cd8641
+        client.get_listening_mode_set = AsyncMock()
+        client.get_listening_mode_set.return_value = [
+            ListeningMode(
+                id=TEST_SOUND_MODE,
+                name=TEST_SOUND_MODE_NAME,
+                features=ListeningModeFeatures(),
+                triggers=[ListeningModeTrigger()],
+            ),
+            ListeningMode(
+                id=TEST_SOUND_MODE_2,
+                name=TEST_SOUND_MODE_NAME,
+                features=ListeningModeFeatures(),
+                triggers=[ListeningModeTrigger()],
+            ),
+            ListeningMode(
+                id=345,
+                name=f"{TEST_SOUND_MODE_NAME} 2",
+                features=ListeningModeFeatures(),
+                triggers=[ListeningModeTrigger()],
+            ),
+        ]
+        client.get_active_listening_mode = AsyncMock()
+        client.get_active_listening_mode.return_value = ListeningModeRef(
+            href="",
+            id=123,
+        )
         client.post_standby = AsyncMock()
         client.set_current_volume_level = AsyncMock()
         client.set_volume_mute = AsyncMock()
@@ -316,16 +310,13 @@
         client.add_to_queue = AsyncMock()
         client.post_remote_trigger = AsyncMock()
         client.set_active_source = AsyncMock()
-<<<<<<< HEAD
-        client.activate_listening_mode = AsyncMock()
-=======
         client.post_beolink_expand = AsyncMock()
         client.join_beolink_peer = AsyncMock()
         client.post_beolink_unexpand = AsyncMock()
         client.post_beolink_leave = AsyncMock()
         client.post_beolink_allstandby = AsyncMock()
         client.join_latest_beolink_experience = AsyncMock()
->>>>>>> 06cd8641
+        client.activate_listening_mode = AsyncMock()
 
         # Non-REST API client methods
         client.check_device_connection = AsyncMock()
